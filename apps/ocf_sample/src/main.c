--- conflicted
+++ resolved
@@ -66,12 +66,8 @@
 {
     bool state;
     int len;
-<<<<<<< HEAD
-    const uint8_t *data;
-=======
     uint16_t data_off;
     struct os_mbuf *m;
->>>>>>> 71f7d65a
     struct cbor_attr_t attrs[] = {
         [0] = {
             .attribute = "state",
@@ -85,13 +81,8 @@
 
     printf("PUT_light:\n");
 
-<<<<<<< HEAD
-    len = coap_get_payload(request->packet, &data);
-    if (cbor_read_flat_attrs(data, len, attrs)) {
-=======
     len = coap_get_payload(request->packet, &m, &data_off);
     if (cbor_read_mbuf_attrs(m, data_off, len, attrs)) {
->>>>>>> 71f7d65a
         oc_send_response(request, OC_STATUS_BAD_REQUEST);
     } else {
         printf("value: %d\n", state);
