/*
 * Licensed to the Apache Software Foundation (ASF) under one
 * or more contributor license agreements.  See the NOTICE file
 * distributed with this work for additional information
 * regarding copyright ownership.  The ASF licenses this file
 * to you under the Apache License, Version 2.0 (the
 * "License"); you may not use this file except in compliance
 * with the License.  You may obtain a copy of the License at
 *
 *  http://www.apache.org/licenses/LICENSE-2.0
 *
 * Unless required by applicable law or agreed to in writing,
 * software distributed under the License is distributed on an
 * "AS IS" BASIS, WITHOUT WARRANTIES OR CONDITIONS OF ANY
 * KIND, either express or implied.  See the License for the
 * specific language governing permissions and limitations
 * under the License.
 */


/**
 * @addtogroup HAL
 * @{
 *   @defgroup HALTimer HAL Timer
 *   @{
 */

#ifndef H_HAL_TIMER_
#define H_HAL_TIMER_

#include <inttypes.h>
#include "os/queue.h"

#ifdef __cplusplus
extern "C" {
#endif

<<<<<<< HEAD
#include <inttypes.h>

#include "os/queue.h"

=======
>>>>>>> b91942a8
/* HAL timer callback */
typedef void (*hal_timer_cb)(void *arg);

/**
 * The HAL timer structure. The user can declare as many of these structures
 * as desired. They are enqueued on a particular HW timer queue when the user
 * calls the :c:func:`hal_timer_start()` or :c:func:`hal_timer_start_at()` API.
 * The user must have called :c:func:`hal_timer_set_cb()` before starting a
 * timer.
 *
 * NOTE: the user should not have to modify/examine the contents of this
 * structure; the hal timer API should be used.
 */
struct hal_timer {
    /** Internal platform specific pointer */
    void                *bsp_timer;
    /** Callback function */
    hal_timer_cb        cb_func;
    /** Callback argument */
    void                *cb_arg;
    /** Tick at which timer should expire */
    uint32_t            expiry;
    TAILQ_ENTRY(hal_timer) link;    /* Queue linked list structure */
};

/**
 * Initialize a HW timer.
 *
 * @param timer_num The number of the HW timer to initialize
 * @param cfg       Hardware specific timer configuration.  This is
 *                  passed from BSP directly to the MCU specific driver.
 */
int hal_timer_init(int timer_num, void *cfg);

/**
 * Un-initialize a HW timer.
 *
 * @param timer_num The number of the HW timer to un-initialize
 */
int hal_timer_deinit(int timer_num);

/**
 * Config a HW timer at the given frequency and start it. If the exact
 * frequency is not obtainable the closest obtainable frequency is set.
 *
 * @param timer_num The number of the HW timer to configure
 * @param freq_hz   The frequency in Hz to configure the timer at
 *
 * @return 0 on success, non-zero error code on failure
 */
int hal_timer_config(int timer_num, uint32_t freq_hz);

/**
 * Returns the resolution of the HW timer. NOTE: the frequency may not be
 * obtainable so the caller can use this to determine the resolution.
 * Returns resolution in nanoseconds. A return value of 0 indicates an invalid
 * timer was used.
 *
 * @param timer_num The number of the HW timer to get resolution for
 *
 * @return The resolution of the timer
 */
uint32_t hal_timer_get_resolution(int timer_num);

/**
 * Returns the HW timer current tick value
 *
 * @param timer_num The HW timer to read the tick value from
 *
 * @return The current tick value
 */
uint32_t hal_timer_read(int timer_num);

/**
 * Perform a blocking delay for a number of ticks.
 *
 * @param timer_num The timer number to use for the blocking delay
 * @param ticks The number of ticks to delay for
 *
 * @return 0 on success, non-zero error code on failure
 */
int hal_timer_delay(int timer_num, uint32_t ticks);

/**
 * Set the timer structure prior to use. Should not be called if the timer
 * is running. Must be called at least once prior to using timer.
 *
 * @param timer_num The number of the HW timer to configure the callback on
 * @param tmr       The timer structure to use for this timer
 * @param cb_func   The timer callback to call when the timer fires
 * @param arg       An opaque argument to provide the timer callback
 *
 * @return 0  on success, non-zero error code on failure.
 */
int hal_timer_set_cb(int timer_num, struct hal_timer *tmr, hal_timer_cb cb_func,
                     void *arg);

/**
 * Start a timer that will expire in 'ticks' ticks. Ticks cannot be 0
 *
 * @param tmr   The timer to start
 * @param ticks The number of ticks to expire the timer in
 *
 * @return 0 on success, non-zero error code on failure.
 */
int hal_timer_start(struct hal_timer *tmr, uint32_t ticks);

/**
 * Start a timer that will expire when the timer reaches 'tick'. If tick
 * has already passed the timer callback will be called "immediately" (at
 * interrupt context).
 *
 * @param tmr  The timer to start
 * @param tick The absolute tick value to fire the timer at
 *
 * @return 0 on success, non-zero error code on failure.
 */
int hal_timer_start_at(struct hal_timer *tmr, uint32_t tick);

/**
 * Stop a currently running timer; associated callback will NOT be called
 *
 * @param tmr The timer to stop
 */
int hal_timer_stop(struct hal_timer *tmr);

#ifdef __cplusplus
}
#endif

#endif /* H_HAL_TIMER_ */

/**
 *   @} HALTimer
 * @} HAL
 */<|MERGE_RESOLUTION|>--- conflicted
+++ resolved
@@ -35,13 +35,6 @@
 extern "C" {
 #endif
 
-<<<<<<< HEAD
-#include <inttypes.h>
-
-#include "os/queue.h"
-
-=======
->>>>>>> b91942a8
 /* HAL timer callback */
 typedef void (*hal_timer_cb)(void *arg);
 
