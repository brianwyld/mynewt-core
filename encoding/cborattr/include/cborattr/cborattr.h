/*
 * Licensed to the Apache Software Foundation (ASF) under one
 * or more contributor license agreements.  See the NOTICE file
 * distributed with this work for additional information
 * regarding copyright ownership.  The ASF licenses this file
 * to you under the Apache License, Version 2.0 (the
 * "License"); you may not use this file except in compliance
 * with the License.  You may obtain a copy of the License at
 *
 *  http://www.apache.org/licenses/LICENSE-2.0
 *
 * Unless required by applicable law or agreed to in writing,
 * software distributed under the License is distributed on an
 * "AS IS" BASIS, WITHOUT WARRANTIES OR CONDITIONS OF ANY
 * KIND, either express or implied.  See the License for the
 * specific language governing permissions and limitations
 * under the License.
 */


#ifndef CBORATTR_H
#define CBORATTR_H

#include <stdbool.h>
#include <stdint.h>
#include <ctype.h>
#include <stdio.h>
#include <sys/types.h>
#include <tinycbor/cbor.h>

#ifdef __cplusplus
extern "C" {
#endif

/* This library wraps the tinycbor decoder with a attribute based decoder
 * suitable for decoding a binary version of json.  Specifically, the
 * contents of the cbor contains pairs of attributes.  where the attribute
 * is a key/value pair.  keys are always text strings, but values can be
 * many different things (enumerated below) */

    /* maximum size of the string attribute name for this decoder */
#define CBOR_ATTR_MAX (128)

typedef enum CborAttrType {
    CborAttrIntegerType = 1,
    CborAttrUnsignedIntegerType,
    CborAttrByteStringType,
    CborAttrTextStringType,
    CborAttrBooleanType,
    CborAttrFloatType,
    CborAttrDoubleType,
    CborAttrArrayType,
    CborAttrObjectType,
    CborAttrStructObjectType,
    CborAttrNullType,
} CborAttrType;

struct cbor_attr_t;

struct cbor_enum_t {
    char *name;
    long long int value;
};

struct cbor_array_t {
    CborAttrType element_type;
    union {
        struct {
            const struct cbor_attr_t *subtype;
            char *base;
            size_t stride;
        } objects;
        struct {
            char **ptrs;
            char *store;
            int storelen;
        } strings;
        struct {
            long long int *store;
        } integers;
        struct {
            long long unsigned int *store;
        } uintegers;
        struct {
            double *store;
        } reals;
        struct {
            bool *store;
        } booleans;
    } arr;
    int *count;
    int maxlen;
};

struct cbor_attr_t {
    char *attribute;
    CborAttrType type;
    union {
        long long int *integer;
        long long unsigned int *uinteger;
        double *real;
        float *fval;
        char *string;
        bool *boolean;
        struct byte_string {
            uint8_t *data;
            size_t *len;
        } bytestring;
        struct cbor_array_t array;
        size_t offset;
        struct cbor_attr_t *obj;
    } addr;
    union {
        long long int integer;
        double real;
        bool boolean;
        float fval;
    } dflt;
    size_t len;
    bool nodefault;
};

/*
 * Use the following macros to declare template initializers for
 * CborAttrStructObjectType arrays. Writing the equivalents out by hand is
 * error-prone.
 *
 * CBOR_STRUCT_OBJECT takes a structure name s, and a fieldname f in s.
 *
 * CBOR_STRUCT_ARRAY takes the name of a structure array, a pointer to a an
 * initializer defining the subobject type, and the address of an integer to
 * store the length in.
 */
#define CBORATTR_STRUCT_OBJECT(s, f)        .addr.offset = offsetof(s, f)
#define CBORATTR_STRUCT_ARRAY(a, e, n)                                  \
    .addr.array.element_type = CborAttrStructObjectType,                \
    .addr.array.arr.objects.subtype = e,                                \
    .addr.array.arr.objects.base = (char*)a,                            \
    .addr.array.arr.objects.stride = sizeof(a[0]),                      \
    .addr.array.count = n,                                              \
    .addr.array.maxlen = (int)(sizeof(a)/sizeof(a[0]))

#define CBORATTR_ATTR_UNNAMED (char *)(-1)

int cbor_read_object(struct CborValue *, const struct cbor_attr_t *);
int cbor_read_array(struct CborValue *, const struct cbor_array_t *);

int cbor_read_flat_attrs(const uint8_t *data, int len,
                         const struct cbor_attr_t *attrs);
<<<<<<< HEAD
=======
struct os_mbuf;
int cbor_read_mbuf_attrs(struct os_mbuf *m, uint16_t off, uint16_t len,
                         const struct cbor_attr_t *attrs);
>>>>>>> 71f7d65a

#ifdef __cplusplus
}
#endif

#endif /* CBORATTR_H */
<|MERGE_RESOLUTION|>--- conflicted
+++ resolved
@@ -147,12 +147,9 @@
 
 int cbor_read_flat_attrs(const uint8_t *data, int len,
                          const struct cbor_attr_t *attrs);
-<<<<<<< HEAD
-=======
 struct os_mbuf;
 int cbor_read_mbuf_attrs(struct os_mbuf *m, uint16_t off, uint16_t len,
                          const struct cbor_attr_t *attrs);
->>>>>>> 71f7d65a
 
 #ifdef __cplusplus
 }
