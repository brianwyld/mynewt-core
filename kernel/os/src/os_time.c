/*
 * Licensed to the Apache Software Foundation (ASF) under one
 * or more contributor license agreements.  See the NOTICE file
 * distributed with this work for additional information
 * regarding copyright ownership.  The ASF licenses this file
 * to you under the Apache License, Version 2.0 (the
 * "License"); you may not use this file except in compliance
 * with the License.  You may obtain a copy of the License at
 *
 *  http://www.apache.org/licenses/LICENSE-2.0
 *
 * Unless required by applicable law or agreed to in writing,
 * software distributed under the License is distributed on an
 * "AS IS" BASIS, WITHOUT WARRANTIES OR CONDITIONS OF ANY
 * KIND, either express or implied.  See the License for the
 * specific language governing permissions and limitations
 * under the License.
 */

#include <assert.h>
<<<<<<< HEAD

#include "os/os.h"
#include "os/queue.h"

=======
#include "os/mynewt.h"
>>>>>>> 67015501

CTASSERT(sizeof(os_time_t) == 4);

#define OS_USEC_PER_TICK    (1000000 / OS_TICKS_PER_SEC)

os_time_t g_os_time;

/*
 * Time-of-day collateral.
 */
static struct {
    os_time_t ostime;
    struct os_timeval uptime;
    struct os_timeval utctime;
    struct os_timezone timezone;
} basetod;

static void
os_deltatime(os_time_t delta, const struct os_timeval *base,
    struct os_timeval *result)
{
    struct os_timeval tvdelta;

    tvdelta.tv_sec = delta / OS_TICKS_PER_SEC;
    tvdelta.tv_usec = (delta % OS_TICKS_PER_SEC) * OS_USEC_PER_TICK;
    os_timeradd(base, &tvdelta, result);
}

os_time_t
os_time_get(void)
{
    return (g_os_time);
}

#if MYNEWT_VAL(OS_SCHEDULING)
static void
os_time_tick(int ticks)
{
    os_sr_t sr;
    os_time_t delta, prev_os_time;

    assert(ticks >= 0);

    OS_ENTER_CRITICAL(sr);
    prev_os_time = g_os_time;
    g_os_time += ticks;

    /*
     * Update 'basetod' when 'g_os_time' crosses the 0x00000000 and
     * 0x80000000 thresholds.
     */
    if ((prev_os_time ^ g_os_time) >> 31) {
        delta = g_os_time - basetod.ostime;
        os_deltatime(delta, &basetod.uptime, &basetod.uptime);
        os_deltatime(delta, &basetod.utctime, &basetod.utctime);
        basetod.ostime = g_os_time;
    }
    OS_EXIT_CRITICAL(sr);
}

void
os_time_advance(int ticks)
{
    assert(ticks >= 0);

    if (ticks > 0) {
        if (!os_started()) {
            g_os_time += ticks;
        } else {
            os_time_tick(ticks);
            os_callout_tick();
            os_sched_os_timer_exp();
            os_sched(NULL);
        }
    }
}
#else
void
os_time_advance(int ticks)
{
    g_os_time += ticks;
}
#endif

void
os_time_delay(int32_t osticks)
{
    os_sr_t sr;

    if (osticks > 0) {
        OS_ENTER_CRITICAL(sr);
        os_sched_sleep(os_sched_get_current_task(), (os_time_t)osticks);
        OS_EXIT_CRITICAL(sr);
        os_sched(NULL);
    }
}

int
os_settimeofday(struct os_timeval *utctime, struct os_timezone *tz)
{
    os_sr_t sr;
    os_time_t delta;

    OS_ENTER_CRITICAL(sr);
    if (utctime != NULL) {
        /*
         * Update all time-of-day base values.
         */
        delta = os_time_get() - basetod.ostime;
        os_deltatime(delta, &basetod.uptime, &basetod.uptime);
        basetod.utctime = *utctime;
        basetod.ostime += delta;
    }

    if (tz != NULL) {
        basetod.timezone = *tz;
    }
    OS_EXIT_CRITICAL(sr);

    return (0);
}

int
os_gettimeofday(struct os_timeval *tv, struct os_timezone *tz)
{
    os_sr_t sr;
    os_time_t delta;

    OS_ENTER_CRITICAL(sr);
    if (tv != NULL) {
        delta = os_time_get() - basetod.ostime;
        os_deltatime(delta, &basetod.utctime, tv);
    }

    if (tz != NULL) {
        *tz = basetod.timezone;
    }
    OS_EXIT_CRITICAL(sr);

    return (0);
}

int64_t
os_get_uptime_usec(void)
{
  struct os_timeval tv;
  os_time_t delta;
  os_sr_t sr;
  os_time_t ostime;


  OS_ENTER_CRITICAL(sr);
  tv = basetod.uptime;
  ostime = basetod.ostime;
  delta = os_time_get() - ostime;
  OS_EXIT_CRITICAL(sr);

  os_deltatime(delta, &tv, &tv);

  return(tv.tv_sec * 1000000 + tv.tv_usec);
}

int
os_time_ms_to_ticks(uint32_t ms, uint32_t *out_ticks)
{
    uint64_t ticks;

#if OS_TICKS_PER_SEC == 1000
    *out_ticks = ms;
    return 0;
#endif

    _Static_assert(OS_TICKS_PER_SEC <= UINT32_MAX,
                   "OS_TICKS_PER_SEC must be <= UINT32_MAX");

    ticks = (uint64_t)ms * OS_TICKS_PER_SEC / 1000;
    if (ticks > UINT32_MAX) {
        return OS_EINVAL;
    }

    *out_ticks = ticks;
    return 0;
}
<|MERGE_RESOLUTION|>--- conflicted
+++ resolved
@@ -18,14 +18,7 @@
  */
 
 #include <assert.h>
-<<<<<<< HEAD
-
-#include "os/os.h"
-#include "os/queue.h"
-
-=======
 #include "os/mynewt.h"
->>>>>>> 67015501
 
 CTASSERT(sizeof(os_time_t) == 4);
 
