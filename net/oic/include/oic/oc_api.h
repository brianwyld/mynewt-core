/*
// Copyright (c) 2016 Intel Corporation
//
// Licensed under the Apache License, Version 2.0 (the "License");
// you may not use this file except in compliance with the License.
// You may obtain a copy of the License at
//
//      http://www.apache.org/licenses/LICENSE-2.0
//
// Unless required by applicable law or agreed to in writing, software
// distributed under the License is distributed on an "AS IS" BASIS,
// WITHOUT WARRANTIES OR CONDITIONS OF ANY KIND, either express or implied.
// See the License for the specific language governing permissions and
// limitations under the License.
*/

#ifndef OC_API_H
#define OC_API_H

#include "../src/port/mynewt/config.h"
#include "../src/messaging/coap/oc_coap.h"
#include "oic/oc_ri.h"
#include "oic/oc_api.h"
#include "../src/port/oc_signal_main_loop.h"
#include "../src/port/oc_storage.h"

#ifdef __cplusplus
extern "C" {
#endif

typedef struct
{
  void (*init)(void);

#ifdef OC_SECURITY
  void (*get_credentials)(void);
#endif /* OC_SECURITY */

#ifdef OC_SERVER
  void (*register_resources)(void);
#endif /* OC_SERVER */

#ifdef OC_CLIENT
  void (*requests_entry)(void);
#endif /* OC_CLIENT */
} oc_handler_t;

typedef void (*oc_init_platform_cb_t)(void *data);
typedef void (*oc_add_device_cb_t)(void *data);

int oc_main_init(oc_handler_t *handler);

oc_clock_time_t oc_main_poll(void);

void oc_main_shutdown(void);

void oc_add_device(const char *uri, const char *rt, const char *name,
                   const char *spec_version, const char *data_model_version,
                   oc_add_device_cb_t add_device_cb, void *data);

#define oc_set_custom_device_property(prop, value)                             \
  oc_rep_set_text_string(root, prop, value)

void oc_init_platform(const char *mfg_name,
                      oc_init_platform_cb_t init_platform_cb, void *data);

#define oc_set_custom_platform_property(prop, value)                           \
  oc_rep_set_text_string(root, prop, value)

/** Server side */
oc_resource_t *oc_new_resource(const char *uri, uint8_t num_resource_types,
                               int device);
void oc_resource_bind_resource_interface(oc_resource_t *resource,
                                         uint8_t interface);
void oc_resource_set_default_interface(oc_resource_t *resource,
                                       oc_interface_mask_t interface);
void oc_resource_bind_resource_type(oc_resource_t *resource, const char *type);

void oc_process_baseline_interface(oc_resource_t *resource);

#ifdef OC_SECURITY
void oc_resource_make_secure(oc_resource_t *resource);
#endif /* OC_SECURITY */

void oc_resource_set_discoverable(oc_resource_t *resource);
void oc_resource_set_observable(oc_resource_t *resource);
void oc_resource_set_periodic_observable(oc_resource_t *resource,
                                         uint16_t seconds);
void oc_resource_set_request_handler(oc_resource_t *resource,
                                     oc_method_t method,
                                     oc_request_handler_t handler);
bool oc_add_resource(oc_resource_t *resource);
void oc_delete_resource(oc_resource_t *resource);
void oc_deactivate_resource(oc_resource_t *resource);

void oc_init_query_iterator(oc_request_t *request);
int oc_interate_query(oc_request_t *request, char **key, int *key_len,
                      char **value, int *value_len);
int oc_get_query_value(oc_request_t *request, const char *key, char **value);

void oc_send_response(oc_request_t *request, oc_status_t response_code);
void oc_ignore_request(oc_request_t *request);

#if MYNEWT_VAL(OC_SEPARATE_RESPONSES)
void oc_indicate_separate_response(oc_request_t *request,
                                   oc_separate_response_t *response);
void oc_set_separate_response_buffer(oc_separate_response_t *handle);
void oc_send_separate_response(oc_separate_response_t *handle,
                               oc_status_t response_code);
#endif

int oc_notify_observers(oc_resource_t *resource);

#ifdef OC_CLIENT
/** Client side */
#include "oc_client_state.h"

bool oc_do_ip_discovery(const char *rt, oc_discovery_cb_t handler);

bool oc_do_get(const char *uri, oc_server_handle_t *server, const char *query,
               oc_response_handler_t handler, oc_qos_t qos);

bool oc_do_delete(const char *uri, oc_server_handle_t *server,
                  oc_response_handler_t handler, oc_qos_t qos);

bool oc_init_put(const char *uri, oc_server_handle_t *server, const char *query,
                 oc_response_handler_t handler, oc_qos_t qos);

bool oc_do_put(void);

bool oc_init_post(const char *uri, oc_server_handle_t *server,
                  const char *query, oc_response_handler_t handler,
                  oc_qos_t qos);

bool oc_do_post(void);

bool oc_do_observe(const char *uri, oc_server_handle_t *server,
                   const char *query, oc_response_handler_t handler,
                   oc_qos_t qos);

bool oc_stop_observe(const char *uri, oc_server_handle_t *server);
#endif
<<<<<<< HEAD
=======

struct os_eventq;
void oc_evq_set(struct os_eventq *evq);
>>>>>>> 71f7d65a

#ifdef __cplusplus
}
#endif

#endif /* OC_API_H */<|MERGE_RESOLUTION|>--- conflicted
+++ resolved
@@ -140,12 +140,9 @@
 
 bool oc_stop_observe(const char *uri, oc_server_handle_t *server);
 #endif
-<<<<<<< HEAD
-=======
 
 struct os_eventq;
 void oc_evq_set(struct os_eventq *evq);
->>>>>>> 71f7d65a
 
 #ifdef __cplusplus
 }
