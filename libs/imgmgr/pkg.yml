#
# Licensed to the Apache Software Foundation (ASF) under one
# or more contributor license agreements.  See the NOTICE file
# distributed with this work for additional information
# regarding copyright ownership.  The ASF licenses this file
# to you under the Apache License, Version 2.0 (the
# "License"); you may not use this file except in compliance
# with the License.  You may obtain a copy of the License at
# 
#  http://www.apache.org/licenses/LICENSE-2.0
#
# Unless required by applicable law or agreed to in writing,
# software distributed under the License is distributed on an
# "AS IS" BASIS, WITHOUT WARRANTIES OR CONDITIONS OF ANY
# KIND, either express or implied.  See the License for the
# specific language governing permissions and limitations
# under the License.
#

pkg.name: libs/imgmgr
pkg.description: Library for image uploading.
pkg.author: "Apache Mynewt <dev@mynewt.incubator.apache.org>"
pkg.homepage: "http://mynewt.apache.org/"
pkg.keywords:

pkg.deps:
    - libs/bootutil
    - libs/util

pkg.deps.IMGMGR_FS:
    - fs/fs
<<<<<<< HEAD
=======
pkg.cflags.FS: -DFS_PRESENT
pkg.req_apis:
    - newtmgr
>>>>>>> 12ef82c6

pkg.deps.IMGMGR_COREDUMP:
    - sys/coredump
<<<<<<< HEAD

pkg.init_function: imgmgr_module_init
pkg.init_stage: 5

pkg.syscfg_defs:
    IMGMGR_FS:
        description: 'TBD'
        value: 'MYNEWT_PKG_FS_FS'
    IMGMGR_COREDUMP:
        description: 'TBD'
        value: 'MYNEWT_PKG_SYS_COREDUMP'
=======
pkg.cflags.COREDUMP: -DCOREDUMP_PRESENT

pkg.deps.SHELL:
    - libs/shell
pkg.cflags.SHELL: -DSHELL_PRESENT
>>>>>>> 12ef82c6
<|MERGE_RESOLUTION|>--- conflicted
+++ resolved
@@ -29,16 +29,12 @@
 
 pkg.deps.IMGMGR_FS:
     - fs/fs
-<<<<<<< HEAD
-=======
-pkg.cflags.FS: -DFS_PRESENT
-pkg.req_apis:
-    - newtmgr
->>>>>>> 12ef82c6
 
 pkg.deps.IMGMGR_COREDUMP:
     - sys/coredump
-<<<<<<< HEAD
+
+pkg.deps.IMGMGR_SHELL:
+    - libs/shell
 
 pkg.init_function: imgmgr_module_init
 pkg.init_stage: 5
@@ -50,10 +46,6 @@
     IMGMGR_COREDUMP:
         description: 'TBD'
         value: 'MYNEWT_PKG_SYS_COREDUMP'
-=======
-pkg.cflags.COREDUMP: -DCOREDUMP_PRESENT
-
-pkg.deps.SHELL:
-    - libs/shell
-pkg.cflags.SHELL: -DSHELL_PRESENT
->>>>>>> 12ef82c6
+    IMGMGR_CLI:
+        description: 'TBD'
+        value: 'MYNEWT_PKG_LIBS_SHELL'