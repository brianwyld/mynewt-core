/**
 * Licensed to the Apache Software Foundation (ASF) under one
 * or more contributor license agreements.  See the NOTICE file
 * distributed with this work for additional information
 * regarding copyright ownership.  The ASF licenses this file
 * to you under the Apache License, Version 2.0 (the
 * "License"); you may not use this file except in compliance
 * with the License.  You may obtain a copy of the License at
 *
 *  http://www.apache.org/licenses/LICENSE-2.0
 *
 * Unless required by applicable law or agreed to in writing,
 * software distributed under the License is distributed on an
 * "AS IS" BASIS, WITHOUT WARRANTIES OR CONDITIONS OF ANY
 * KIND, either express or implied.  See the License for the
 * specific language governing permissions and limitations
 * under the License.
 */

#include <inttypes.h>
#include <assert.h>
#include "sysinit/sysinit.h"
#include "os/os.h"
#include "uart/uart.h"
#include "bsp/bsp.h"

#include "console/console.h"
#include "console/prompt.h"

/** Indicates whether the previous line of output was completed. */
int console_is_midline;

#define CONSOLE_TX_BUF_SZ	32	/* IO buffering, must be power of 2 */
#define CONSOLE_RX_BUF_SZ	128
#define CONSOLE_RX_CHUNK	16

#define CONSOLE_DEL		0x7f	/* del character */
#define CONSOLE_ESC		0x1b	/* esc character */
#define CONSOLE_LEFT		'D'     /* esc-[-D emitted when moving left */
#define CONSOLE_UP		'A'     /* esc-[-A moving up */
#define CONSOLE_RIGHT		'C'     /* esc-[-C moving right */
#define CONSOLE_DOWN		'B'     /* esc-[-B moving down */

#define CONSOLE_HEAD_INC(cr)	(((cr)->cr_head + 1) & ((cr)->cr_size - 1))
#define CONSOLE_TAIL_INC(cr)	(((cr)->cr_tail + 1) & ((cr)->cr_size - 1))

typedef void (*console_write_char)(char);
void console_print_prompt(void);

struct console_ring {
    uint8_t cr_head;
    uint8_t cr_tail;
    uint8_t cr_size;
    uint8_t _pad;
    uint8_t *cr_buf;
};

struct console_tty {
    struct uart_dev *ct_dev;
    struct console_ring ct_tx;
    uint8_t ct_tx_buf[CONSOLE_TX_BUF_SZ]; /* must be after console_ring */
    struct console_ring ct_rx;
    uint8_t ct_rx_buf[CONSOLE_RX_BUF_SZ]; /* must be after console_ring */
    console_rx_cb ct_rx_cb;	/* callback that input is ready */
    console_write_char ct_write_char;
    uint8_t ct_echo_off:1;
    uint8_t ct_esc_seq:2;
} console_tty;

static void
console_add_char(struct console_ring *cr, char ch)
{
    cr->cr_buf[cr->cr_head] = ch;
    cr->cr_head = CONSOLE_HEAD_INC(cr);
}

static uint8_t
console_pull_char(struct console_ring *cr)
{
    uint8_t ch;

    ch = cr->cr_buf[cr->cr_tail];
    cr->cr_tail = CONSOLE_TAIL_INC(cr);
    return ch;
}

static int
console_pull_char_head(struct console_ring *cr)
{
    if (cr->cr_head != cr->cr_tail) {
        cr->cr_head = (cr->cr_head - 1) & (cr->cr_size - 1);
        return 0;
    } else {
        return -1;
    }
}

static void
console_queue_char(char ch)
{
    struct console_tty *ct = &console_tty;
    int sr;

    OS_ENTER_CRITICAL(sr);
    while (CONSOLE_HEAD_INC(&ct->ct_tx) == ct->ct_tx.cr_tail) {
        /* TX needs to drain */
        uart_start_tx(ct->ct_dev);
        OS_EXIT_CRITICAL(sr);
	if (os_started()) {
            os_time_delay(1);
	}
        OS_ENTER_CRITICAL(sr);
    }
    console_add_char(&ct->ct_tx, ch);
    OS_EXIT_CRITICAL(sr);
}

static void
console_blocking_tx(char ch)
{
    struct console_tty *ct = &console_tty;

    uart_blocking_tx(ct->ct_dev, ch);
}

/*
 * Flush cnt characters from console output queue.
 */
static void
console_tx_flush(struct console_tty *ct, int cnt)
{
    int i;
    uint8_t byte;

    for (i = 0; i < cnt; i++) {
        if (ct->ct_tx.cr_head == ct->ct_tx.cr_tail) {
            /*
             * Queue is empty.
             */
            break;
        }
        byte = console_pull_char(&ct->ct_tx);
        console_blocking_tx(byte);
    }
}

void
console_blocking_mode(void)
{
    struct console_tty *ct = &console_tty;
    int sr;

    OS_ENTER_CRITICAL(sr);
    ct->ct_write_char = console_blocking_tx;

    console_tx_flush(ct, CONSOLE_TX_BUF_SZ);
    OS_EXIT_CRITICAL(sr);
}

void
console_echo(int on)
{
    struct console_tty *ct = &console_tty;

    ct->ct_echo_off = !on;
}

size_t
console_file_write(void *arg, const char *str, size_t cnt)
{
    struct console_tty *ct = &console_tty;
    int i;

    if (!ct->ct_write_char) {
        return cnt;
    }
    for (i = 0; i < cnt; i++) {
        if (str[i] == '\n') {
            ct->ct_write_char('\r');
        }
        ct->ct_write_char(str[i]);
    }
    if (cnt > 0) {
        console_is_midline = str[cnt - 1] != '\n';
    }
    uart_start_tx(ct->ct_dev);
    return cnt;
}

void
console_write(const char *str, int cnt)
{
    console_file_write(NULL, str, cnt);
}

int
console_read(char *str, int cnt, int *newline)
{
    struct console_tty *ct = &console_tty;
    struct console_ring *cr = &ct->ct_rx;
    int sr;
    int i;
    uint8_t ch;

    *newline = 0;
    OS_ENTER_CRITICAL(sr);
    for (i = 0; i < cnt; i++) {
        if (cr->cr_head == cr->cr_tail) {
            break;
        }

        if ((i & (CONSOLE_RX_CHUNK - 1)) == (CONSOLE_RX_CHUNK - 1)) {
            /*
             * Make a break from blocking interrupts during the copy.
             */
            OS_EXIT_CRITICAL(sr);
            OS_ENTER_CRITICAL(sr);
        }

        ch = console_pull_char(cr);
        if (ch == '\n') {
            *str = '\0';
            *newline = 1;
            break;
        }
        *str++ = ch;
    }
    OS_EXIT_CRITICAL(sr);
    if (i > 0 || *newline) {
        uart_start_rx(ct->ct_dev);
    }
    return i;
}

/*
 * Interrupts disabled when console_tx_char/console_rx_char are called.
 */
static int
console_tx_char(void *arg)
{
    struct console_tty *ct = (struct console_tty *)arg;
    struct console_ring *cr = &ct->ct_tx;

    if (cr->cr_head == cr->cr_tail) {
        /*
         * No more data.
         */
        return -1;
    }
    return console_pull_char(cr);
}

static int
console_buf_space(struct console_ring *cr)
{
    int space;

    space = (cr->cr_tail - cr->cr_head) & (cr->cr_size - 1);
    return space - 1;
}

static int
console_rx_char(void *arg, uint8_t data)
{
    struct console_tty *ct = (struct console_tty *)arg;
    struct console_ring *tx = &ct->ct_tx;
    struct console_ring *rx = &ct->ct_rx;
    int tx_space;
    int i;
    int tx_buf[3];

    if (CONSOLE_HEAD_INC(&ct->ct_rx) == ct->ct_rx.cr_tail) {
        /*
         * RX queue full. Reader must drain this.
         */
        if (ct->ct_rx_cb) {
            ct->ct_rx_cb();
        }
        return -1;
    }

    /* echo */
    switch (data) {
    case '\r':
    case '\n':
        /*
         * linefeed
         */
        tx_buf[0] = '\n';
        tx_buf[1] = '\r';
        tx_space = 2;
        console_add_char(rx, '\n');
        if (ct->ct_rx_cb) {
            ct->ct_rx_cb();
        }
        break;
    case CONSOLE_ESC:
        ct->ct_esc_seq = 1;
        goto out;
    case '[':
        if (ct->ct_esc_seq == 1) {
            ct->ct_esc_seq = 2;
            goto out;
        } else {
            goto queue_char;
        }
        break;
    case CONSOLE_LEFT:
        if (ct->ct_esc_seq == 2) {
            goto backspace;
        } else {
            goto queue_char;
        }
        break;
    case CONSOLE_UP:
    case CONSOLE_DOWN:
        if (ct->ct_esc_seq == 2) {
            /*
             * Do nothing.
             */
            ct->ct_esc_seq = 0;
            goto out;
        }
        goto queue_char;
    case CONSOLE_RIGHT:
        if (ct->ct_esc_seq == 2) {
            data = ' '; /* add space */
        }
        goto queue_char;
    case '\b':
    case CONSOLE_DEL:
backspace:
        /*
         * backspace
         */
        ct->ct_esc_seq = 0;
        if (console_pull_char_head(rx) == 0) {
            /*
             * Only wipe out char if we can pull stuff off from head.
             */
            tx_buf[0] = '\b';
            tx_buf[1] = ' ';
            tx_buf[2] = '\b';
            tx_space = 3;
        } else {
            goto out;
        }
        break;
    default:
queue_char:
        tx_buf[0] = data;
        tx_space = 1;
        ct->ct_esc_seq = 0;
        console_add_char(rx, data);
        break;
    }
    if (!ct->ct_echo_off) {
        if (console_buf_space(tx) < tx_space) {
            console_tx_flush(ct, tx_space);
        }
        for (i = 0; i < tx_space; i++) {
            console_add_char(tx, tx_buf[i]);
        }
        uart_start_tx(ct->ct_dev);
    }
out:
    return 0;
}

int
console_is_init(void)
{
    struct console_tty *ct = &console_tty;

    return (ct->ct_dev != NULL);
}

int
console_init(console_rx_cb rx_cb)
{
    struct console_tty *ct = &console_tty;
    struct uart_conf uc = {
        .uc_speed = CONSOLE_UART_SPEED,
        .uc_databits = 8,
        .uc_stopbits = 1,
        .uc_parity = UART_PARITY_NONE,
        .uc_flow_ctl = UART_FLOW_CTL_NONE,
        .uc_tx_char = console_tx_char,
        .uc_rx_char = console_rx_char,
        .uc_cb_arg = ct
    };

    ct->ct_rx_cb = rx_cb;
    if (!ct->ct_dev) {
        ct->ct_tx.cr_size = CONSOLE_TX_BUF_SZ;
        ct->ct_tx.cr_buf = ct->ct_tx_buf;
        ct->ct_rx.cr_size = CONSOLE_RX_BUF_SZ;
        ct->ct_rx.cr_buf = ct->ct_rx_buf;
        ct->ct_write_char = console_queue_char;

        ct->ct_dev = (struct uart_dev *)os_dev_open(CONSOLE_UART,
          OS_TIMEOUT_NEVER, &uc);
        if (!ct->ct_dev) {
            return -1;
        }
    }

<<<<<<< HEAD
=======
    g_console_is_init = 1;
    console_print_prompt();
    
>>>>>>> 12ef82c6
    return 0;
}

void
console_pkg_init(void)
{
    int rc;

    rc = console_init(NULL);
    SYSINIT_PANIC_ASSERT(rc == 0);
}<|MERGE_RESOLUTION|>--- conflicted
+++ resolved
@@ -405,12 +405,8 @@
         }
     }
 
-<<<<<<< HEAD
-=======
-    g_console_is_init = 1;
     console_print_prompt();
     
->>>>>>> 12ef82c6
     return 0;
 }
 
