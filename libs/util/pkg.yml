--- conflicted
+++ resolved
@@ -19,8 +19,6 @@
 
 pkg.name: libs/util
 pkg.vers: 0.8.0
-<<<<<<< HEAD
-=======
 pkg.description: Library containing miscellaneous utilities.
 pkg.author: Sterling Hughes <sterling@apache.org>
 pkg.homepage:
@@ -29,7 +27,6 @@
     - base64
     - circular buffer
 
->>>>>>> 8bc63a55
 pkg.deps:
     - hw/hal
     - libs/os
